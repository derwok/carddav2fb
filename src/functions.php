--- conflicted
+++ resolved
@@ -47,7 +47,6 @@
  * @param $config     array
  * @return            array     number of uploaded/refreshed images; number of total found images
  */
-<<<<<<< HEAD
 function uploadImages(array $vcards, $config, callable $callback=null)
 {   
     $countUploadedImages = 0;
@@ -69,21 +68,12 @@
         error_log("ERROR: Could change to dir ".$config['fonpix']." on ftp server ".$ftpserver." for image upload.");
         return false;
     } 
-=======
-function uploadImages(array $vcards, $config)
-{
-    $options = array('ftp' => array('overwrite' => true));
-    $context = stream_context_create($options);
-    $i = 0;
-
->>>>>>> 41c15a01
     foreach ($vcards as $vcard) {
         if (is_callable($callback)) {
             ($callback)();
         }
 
         if (isset($vcard->rawPhoto)) {                                     // skip all other vCards
-<<<<<<< HEAD
             if (preg_match("/JPEG/", strtoupper(substr($vcard->photoData, 0, 256)))) {     // Fritz!Box only accept jpg-files
                 $countAllImages++;
                 $remotefilename = sprintf('%1$s.jpg', $vcard->uid);
@@ -101,29 +91,6 @@
                 } else {
                     error_log("Error uploading $remotefilename.\n");
                     unset($vcard->rawPhoto);                           // no wrong link will set in phonebook
-=======
-            if (preg_match("/JPEG/", strtoupper($vcard->photoData))) {     // Fritz!Box only accept jpg-files
-                $imgFile = imagecreatefromstring($vcard->rawPhoto);
-                if ($imgFile !== false) {
-                    $ftp_destination = sprintf('ftp://%1$s:%2$s@%3$s/%4$s/%5$s.jpg',
-                        $config['user'],
-                        $config['password'],
-                        $config['url'],
-                        $config['fonpix'],
-                        $vcard->uid
-                    );
-                    ob_start();
-                    imagejpeg($imgFile, null);
-                    $contents = ob_get_clean();
-                    if (@file_put_contents($ftp_destination, $contents, 0, $context) !== false) {
-                        $i++;
-                    }
-                    else {
-                        unset($vcard->rawPhoto);                           // no wrong link will set in phonebook
-                        error_log(sprintf("ftp access denied for %s.jpg to %s!", $vcard->uid, $config['fonpix']));
-                    }
-                    imagedestroy($imgFile);
->>>>>>> 41c15a01
                 }
                 fclose($memstream);
             }
