--- conflicted
+++ resolved
@@ -603,11 +603,7 @@
 				}
 				elseif (count($Parameter) > 2)
 				{
-<<<<<<< HEAD
 					if(count(explode(',', $RawParams[$Index], -1)) > 0)
-=======
-					if(count(explode(',', $RawParams[$Index], -1)))
->>>>>>> 6422f36d
 					{
 						$TempTypeParams = self::ParseParameters($Key, explode(',', $RawParams[$Index]));
 						if ($TempTypeParams['type'])
@@ -692,4 +688,5 @@
 		{
 			return key($this -> Data);
 		}
-	}+	}
+?>